--- conflicted
+++ resolved
@@ -214,36 +214,21 @@
 
         # retrieve all jobs in this category from REST API, filter to avoid drops due RP
         LOGGER.debug(f">>> requesting job sessions for id {job_id}")
-<<<<<<< HEAD
-        all_saved_jobs = self.__api_queries.get_jobs_by_id(
-            job_id=job_id,
-            timestamp_min=unixtime
-        )
-
-        missing_jobs = list(filter(lambda job_api: int(
-            job_api['id']) not in id_list, all_saved_jobs))
-=======
         all_jobs = self.__api_queries.get_jobs_by_id(job_id=job_id)
 
         # filter all jobs where start time is not bigger then the retention time limit
         latest_jobs = list(filter(lambda job: job['start'] > unixtime, all_jobs))
 
         missing_jobs = list(filter(lambda job_api: int(job_api['id']) not in id_list, latest_jobs))
->>>>>>> d89509d8
 
         if(len(missing_jobs) > 0):
             LOGGER.info(
                 f">>> {len(missing_jobs)} datasets missing in DB for jobId: {job_id}")
 
-<<<<<<< HEAD
-            LOGGER.info(
-                f">>> inserting job information of {len(missing_jobs)} jobs into jobs table")
-=======
             # Removes `statistics` from jobs
             self.__compute_job_statistics(missing_jobs, job_id)
 
             LOGGER.info(f">>> inserting job information of {len(missing_jobs)} jobs into jobs table")
->>>>>>> d89509d8
             self.__influx_client.insert_dicts_to_buffer(
                 list_with_dicts=missing_jobs,
                 table_name="jobs")
