"""
(C) IBM Corporation 2020

Description:
 This program provides functions to query IBM Spectrum Protect Plus Servers,
 VSNAP and VADP servers #  via REST API and ssh

Repository:
  https://github.ibm.com/ESCC/sppmon

Author:
 Daniel Wendler
 Niels Korschinsky

 changelog:
 02/06/2020 version 0.2   tested with SPP 10.1.5
 02/13/2020 version 0.25  improved debug logging & url encoding
 02/20/2020 version 0.31  added function to add / modify REST API url parameters
                          added jobLogDetails function to capture joblogs and store in Influx DB
 03/24/2020 version 0.4   migrated to Influxdb
 04/15/2020 version 0.6   reworked all files with exception handling
 04/16/2020 version 0.6.1 Hotfixing vmStats table
 04/16/2020 version 0.6.2 Split into multiple tables
 04/17/2020 version 0.6.3 New Catalog Statistics and Reduced JobLogs store to only Summary.
 04/18/2020 version 0.6.4 Parsing two new JobLogID's
 04/20/2020 version 0.6.4.1 Minor change to jobLogs
 04/22/2020 version 0.6.5 Improved SSH Commands and added new Stats via ssh
 04/23/2020 version 0.7   New module structure
 04/27/2020 version 0.7.1 Fixes to index errors breaking the execution.
 04/27/2020 version 0.7.2 Reintroduced all joblogs and added --minimumLogs
 04/30/2020 version 0.8   Reworked Exception system, intorduces arg grouping
 05/07/2020 version 0.8.1 Part of the documentation and typing system, renamed programm args
 05/14/2020 version 0.8.2 Cleanup and full typing
 05/18/2020 version 0.9   Documentation finished and some bugfixes.
 05/19/2020 version 0.9.1 Moved future import into main file.
 06/02/2020 version 0.9.2 Fixed df ssh command, introduced CLOUDPROXY and shortend ssh.py file.
 06/03/2020 version 0.9.3 Introduces --hourly, grafana changes and small bugfixes
 07/16/2020 version 0.9.4 Shift of the --joblogs to --daily as expected
 07/16/2020 version 0.9.5 Dynamically shift of the pagesize for any kind of get-API requests
 08/02/2020 version 0.10.0 Introducing Retention Policies and Continuous Queries, breaking old tables
 08/25/2020 version 0.10.1 Fixes to Transfer Data, Parse Unit and Top-SSH-Command parsing
 09/01/2020 version 0.10.2 Parse_Unit fixes (JobLogs) and adjustments on timeout
 11/10/2020 version 0.10.3 Introduced --loadedSystem argument and moved --minimumLogs to depricated
 12/07/2020 version 0.10.4 Included SPP 10.1.6 addtional job information features and some bugfixes
 12/29/2020 version 0.10.5 Replaced ssh 'top' command by 'ps' command to bugfix truncating data
 01/22/2021 version 0.10.6 Removed `--processStats`, integrated in `--ssh` plus Server/vSnap `df` root recording
 01/22/2021 version 0.10.7 Replaced `transfer_data` by `copy_database` with improvements
 01/28/2021 version 0.11   Copy_database now also creates the database with RP's if missing.
 01/29/2021 version 0.12   Implemented --test function, also disabeling regular setup on certain args
<<<<<<< HEAD
 02/07/2021 version 0.13   Implemented additional Office365 Joblog parsing
=======
 02/09/2021 version 0.12.1 Hotfix job statistic and --test now also checks for all commands individually
>>>>>>> f7de94a7
"""
from __future__ import annotations
import functools
import logging
from optparse import OptionParser
import os
import re
import subprocess
from subprocess import CalledProcessError
import sys
import time
from typing import Any, Dict, List, NoReturn, Union

from influx.influx_client import InfluxClient
from sppConnection.api_queries import ApiQueries
from sppConnection.rest_client import RestClient
from sppmonMethods.jobs import JobMethods
from sppmonMethods.other import OtherMethods
from sppmonMethods.protection import ProtectionMethods
from sppmonMethods.ssh import SshMethods
from sppmonMethods.system import SystemMethods
from utils.connection_utils import ConnectionUtils
from utils.execption_utils import ExceptionUtils
from utils.methods_utils import MethodUtils
from utils.spp_utils import SppUtils

# Version:
<<<<<<< HEAD
VERSION = "0.13  (2021/02/07)"
=======
VERSION = "0.12.1  (2021/02/09)"
>>>>>>> f7de94a7

# ----------------------------------------------------------------------------
# command line parameter parsing
# ----------------------------------------------------------------------------
helpText = "help_text"
parser = OptionParser(version=VERSION)
parser.add_option("--cfg", dest="confFileJSON", help="required: specify the JSON configuration file")
parser.add_option("--verbose", dest="verbose", action="store_true", help="print to stdout")
parser.add_option("--debug", dest="debug", action="store_true", help="save debug messages")
parser.add_option("--test", dest="test", action="store_true", help="tests connection to all components")

parser.add_option("--constant", dest="constant", action="store_true",
                  help="execute recommended constant functions: (ssh, cpu, sppCatalog)")

parser.add_option("--hourly", dest="hourly", action="store_true",
                  help="execute recommended hourly functions: (constant + jobs, vadps, storages)")

parser.add_option("--daily", dest="daily", action="store_true",
                  help="execute recommended daily functions: (hourly +  joblogs, vms, slaStats, vmStats)")

parser.add_option("--all", dest="all", action="store_true", help="execute all functions: (daily + sites)")

parser.add_option("--jobs", dest="jobs", action="store_true", help="store job history")
parser.add_option("--jobLogs", dest="jobLogs", action="store_true",
                  help="retrieve detailed information per job (job-sessions)")
parser.add_option("--loadedSystem", dest="loadedSystem", action="store_true",
                  help="Special settings for loaded systems, reducing API-request loads")

parser.add_option("--ssh", dest="ssh", action="store_true", help="execute monitoring commands via ssh")

parser.add_option("--vms", dest="vms", action="store_true", help="store vm statistics (hyperV, vmWare)")
parser.add_option("--vmStats", dest="vmStats", action="store_true", help="calculate vm statistic from catalog data")
parser.add_option("--slaStats", dest="slaStats", action="store_true", help="calculate vm's and applications per SLA")

parser.add_option("--vadps", dest="vadps", action="store_true", help="store VADPs statistics")
parser.add_option("--storages", dest="storages", action="store_true", help="store storages (vsnap) statistics")

parser.add_option("--sites", dest="sites", action="store_true", help="store site settings")
parser.add_option("--cpu", dest="cpu", action="store_true", help="capture SPP server CPU and RAM utilization")
parser.add_option("--sppcatalog", dest="sppcatalog", action="store_true", help="capture Spp-Catalog Storage usage")

#TODO Minimum Logs and processStats are depricated, to be removed in Version 1.1.
parser.add_option("--minimumLogs", dest="minimumLogs", action="store_true",
                  help="DEPRICATED, use '--loadedSystem' instead. To be removed in v1.1")
parser.add_option("--processStats", dest="processStats", action="store_true",
                  help="DEPRICATED, use '--ssh' instead")

parser.add_option("--copy_database", dest="copy_database",
                  help="Copy all data from .cfg database into a new database, specified by `copy_database=newName`. Delete old database with caution.")
parser.add_option("--create_dashboard", dest="create_dashboard", action="store_true",
                  help="Create a server unique dashboard with alerts. Option `--cfg` and `--dashboard_folder_path` required.")
parser.add_option("--dashboard_folder_path", dest="dashboard_folder_path",
                  help="Used only with`--create_dashboard` option. Specifies changed folder-path of the template \"SPPMON for IBM Spectrum Protect Plus\" dashboard.")


(OPTIONS, ARGS) = parser.parse_args()

print = functools.partial(print, flush=True) # type: ignore

LOGGER_NAME = 'sppmon'
LOGGER = logging.getLogger(LOGGER_NAME)

ERROR_CODE_CMD_LINE = 2
ERROR_CODE = 1


class SppMon:
    """Main-File for the sppmon. Only general functions here and calls for sub-modules.

    Attributes:
        log_path - path to logger, set in set_logger
        pid_file_path - path to pid_file, set in check_pid_file
        config_file
        See below for full list

    Methods:
        set_logger - Sets global logger for stdout and file logging.
        set_critial_configs - Sets up any critical infrastructure.
        set_optional_configs - Sets up any optional infrastructure.
        store_script_metrics - Stores script metrics into influxb.
        exit - Executes finishing tasks and exits sppmon.

    """

    # set class variables
    MethodUtils.verbose = OPTIONS.verbose
    SppUtils.verbose = OPTIONS.verbose

    # ###### API-REST page settings  ###### #
    # ## IMPORTANT NOTES ## #
    # please read the documentation before adjusting values.
    # if unsure contact the sppmon develop team before adjusting

    # ## Recommend changes for loaded systems ##

    # Use --loadedSystem if sppmon causes big CPU spikes on your SPP-Server
    # CAUTION: using --loadedSystem causes some data to not be recorded.
    # all changes adjusts settings to avoid double running mongodb jobs.
    # Hint: make sure SPP-mongodb tables are correctly indexed.

    # Priority list for manual changes:

    # Only if unable to connect at all:
    # 1. Increase initial_connection_timeout

    # Small/Medium Spikes:

    # finetune `default` variables:
    # 1. increase timeout while decreasing preferred send time (timeout disable: None)
    # 2. increase timeout reduction (0-0.99)
    # 3. decrease scaling factor (>1)

    # Critical/Big Spikes:

    # CAUTION Reduce Recording: causes less Joblogs-Types to be recorded
    # 1. Enable `--loadedSystem`
    # 2. finetune `loaded`-variables (see medium spikes 1-3)
    # 3. Reduce JobLog-Types (min only `SUMMARY`)

    # Other finetuning mechanics (no data-loss):
    # 1. decrease allowed_send_delta (>=0)
    # 2. decrease starting pagesize (>1)

    initial_connection_timeout: float = 6.05
    """Time spend waiting for the initial connection, slightly larger than 3 multiple"""

    pref_send_time: int = 30
    """preferred query send time in seconds"""
    loaded_pref_send_time: int = 20
    """desired send time per query in seconds for loaded systems"""

    max_scaling_factor: float = 3.5
    """max scaling factor of the pagesize increase per request"""
    loaded_max_scaling_factor: float = 3.5
    """max scaling factor of the pagesize increase per request for loaded systems"""

    allowed_send_delta: float = 0.1
    """delta of send allowed before adjustments are made to the pagesize in %"""
    loaded_allowed_send_delta: float = 0.1
    """delta of send allowed before adjustments are made to the pagesize in % on loaded systems"""

    request_timeout: int | None = 60
    """timeout for api-requests"""
    loaded_request_timeout: int | None = 360
    """timeout on loaded systems"""

    timeout_reduction: float = 0.7
    """reduce of the actual pagesize on timeout in percent"""
    loaded_timeout_reduction: float = 0.95
    """reduce of the actual pagesize on timeout in percent on loaded systems"""

    send_retries: int = 3
    """Count of retries before failing request. Last one is min size. 0 to disable."""
    loaded_send_retries: int = 1
    """Count of retries before failing request on loaded systems. Last one is min size. 0 to disable."""

    starting_page_size: int = 50
    """starting page size for dynamical change within rest_client"""
    loaded_starting_page_size: int = 10
    """starting page size for dynamical change within rest_client on loaded systems"""

    min_page_size: int = 5
    """minimum size of a rest-api page"""
    loaded_min_page_size: int = 1
    """minimum size of a rest-api page on loaded systems"""

    # possible options: '["INFO","DEBUG","ERROR","SUMMARY","WARN"]'
    joblog_types: str = '["INFO","DEBUG","ERROR","SUMMARY","WARN"]'
    """regular joblog query types on normal running systems"""
    loaded_joblog_types: str = '["DEBUG","ERROR","SUMMARY","WARN"]'
    """jobLog types to be requested on loaded systems."""

    # String, cause of days etc
    # ### DATALOSS if turned down ###
    job_log_retention_time = "60d"
    """Configured spp log rentation time, logs get deleted after this time."""

    # set later in each method, here to avoid missing attribute
    influx_client: InfluxClient = None
    rest_client: RestClient = None
    api_queries: ApiQueries = None
    system_methods: SystemMethods = None
    job_methods: JobMethods = None
    protection_methods: ProtectionMethods = None
    ssh_methods: SshMethods = None

    def __init__(self):
        self.log_path: str = ""
        """path to logger, set in set_logger."""
        self.pid_file_path: str = ""
        """path to pid_file, set in check_pid_file."""

        self.set_logger()

        LOGGER.info("Starting SPPMon")
        if(not self.check_pid_file()):
            ExceptionUtils.error_message("Another instance of sppmon with the same args is running")
            self.exit(ERROR_CODE_CMD_LINE)

        # everything is option, otherwise its a typo.
        if(len(ARGS) > 0):
            ExceptionUtils.error_message(f"CAREFUL: ARG DETECTED, probably typing in programm call: {ARGS}")

        time_stamp_name, time_stamp = SppUtils.get_capture_timestamp_sec()
        self.start_counter = time.perf_counter()
        LOGGER.debug("\n\n")
        LOGGER.debug(f"running script version: {VERSION}")
        LOGGER.debug(f"cmdline options: {OPTIONS}")
        LOGGER.debug(f"{time_stamp_name}: {time_stamp}")
        LOGGER.debug("")

        if(not OPTIONS.confFileJSON):
            ExceptionUtils.error_message("missing config file, aborting")
            self.exit(error_code=ERROR_CODE_CMD_LINE)
        try:
            self.config_file = SppUtils.read_conf_file(config_file_path=OPTIONS.confFileJSON)
        except ValueError as error:
            ExceptionUtils.exception_info(error=error, extra_message="Syntax Error in Config file, unable to read")
            self.exit(error_code=ERROR_CODE_CMD_LINE)

        LOGGER.info("Setting up configurations")
        self.setup_args()
        self.set_critial_configs(self.config_file)
        self.set_optional_configs(self.config_file)

    def set_logger(self) -> None:
        """Sets global logger for stdout and file logging.

        Changes logger aquired by LOGGER_NAME.

        Raises:
            ValueError: Unable to open logger

        """
        self.log_path = SppUtils.filename_of_config(OPTIONS.confFileJSON, ".log")

        try:
            file_handler = logging.FileHandler(self.log_path)
        except Exception as error:
            # TODO here: Right exception, how to print this error?
            print("unable to open logger")
            raise ValueError("Unable to open Logger") from error


        file_handler_fmt = logging.Formatter(
            '%(asctime)s:[PID %(process)d]:%(levelname)s:%(module)s.%(funcName)s> %(message)s')
        file_handler.setFormatter(file_handler_fmt)
        if(OPTIONS.debug):
            file_handler.setLevel(logging.DEBUG)
        else:
            file_handler.setLevel(logging.ERROR)


        stream_handler = logging.StreamHandler()
        stream_handler.setLevel(logging.INFO)

        logger = logging.getLogger(LOGGER_NAME)
        logger.setLevel(logging.DEBUG)
        logger.addHandler(file_handler)
        logger.addHandler(stream_handler)

    def check_pid_file(self) -> bool:
        if(OPTIONS.verbose):
            LOGGER.info("Checking for other SPPMon instances")
        self.pid_file_path = SppUtils.filename_of_config(OPTIONS.confFileJSON, ".pid_file")
        try:
            try:
                file = open(self.pid_file_path, "rt")
                match_list = re.findall(r"(\d+) " + str(OPTIONS), file.read())
                file.close()
                deleted_processes: List[str] = []
                for match in match_list:
                    # add spaces to make clear the whole number is matched
                    match = f' {match} '
                    try:
                        if(os.name == 'nt'):
                            args = ['ps', '-W']
                        else:
                            args = ['ps', '-p', match]
                        result = subprocess.run(args, check=True, capture_output=True)
                        if(re.search(match, str(result.stdout))):
                            return False
                        # not in there -> delete entry
                        deleted_processes.append(match)
                    except CalledProcessError as error:
                        deleted_processes.append(match)

                # delete processes which did get killed, not often called
                if(deleted_processes):
                    file = open(self.pid_file_path, "rt")
                    file_str = file.read()
                    file.close()
                    options = str(OPTIONS)
                    for pid in deleted_processes:
                        file_str = file_str.replace(f"{pid} {options}", "")
                    # do not delete if empty since we will use it below
                    file = open(self.pid_file_path, "wt")
                    file.write(file_str.strip())
                    file.close()

            except FileNotFoundError:
                pass # no file created yet

            # always write your own pid into it
            file = open(self.pid_file_path, "at")
            file.write(f"{os.getpid()} {str(OPTIONS)}")
            file.close()
            return True
        except Exception as error:
            ExceptionUtils.exception_info(error)
            raise ValueError("Error when checking pid file")

    def remove_pid_file(self) -> None:
        try:
            file = open(self.pid_file_path, "rt")
            file_str = file.read()
            file.close()
            new_file_str = file_str.replace(f"{os.getpid()} {str(OPTIONS)}", "").strip()
            if(not new_file_str.strip()):
                os.remove(self.pid_file_path)
            else:
                file = open(self.pid_file_path, "wt")
                file.write(new_file_str)
                file.close()
        except Exception as error:
            ExceptionUtils.exception_info(error, "Error when removing pid_file")


    def set_critial_configs(self, config_file: Dict[str, Any]) -> None:
        """Sets up any critical infrastructure, to be called within the init.

        Be aware not everything may be initalized on call time.
        Add config here if the system should abort if it is missing.

        Arguments:
            config_file {Dict[str, Any]} -- Opened Config file
        """
        if(not config_file):
            ExceptionUtils.error_message("missing or empty config file, aborting")
            self.exit(error_code=ERROR_CODE_CMD_LINE)
        try:
            # critical components only
            self.influx_client = InfluxClient(config_file)
            if(not self.ignore_setup):
                self.influx_client.connect()

        except ValueError as err:
            ExceptionUtils.exception_info(error=err, extra_message="error while setting up critical config. Aborting")
            self.influx_client = None # set none, otherwise the variable is undeclared
            self.exit(error_code=ERROR_CODE)

    def set_optional_configs(self, config_file: Dict[str, Any]) -> None:
        """Sets up any optional infrastructure, to be called within the init.

        Be aware not everything may be initalized on call time.
        Add config here if the system should not abort if it is missing.

        Arguments:
            config_file {Dict[str, Any]} -- Opened Config file
        """

        if(not config_file):
            ExceptionUtils.error_message("missing or empty config file, aborting.")
            self.exit(error_code=ERROR_CODE_CMD_LINE)

        # ############################ REST-API #####################################
        try:
            ConnectionUtils.verbose = OPTIONS.verbose
            # ### Loaded Systems part 1/2 ### #
            if(OPTIONS.minimumLogs or OPTIONS.loadedSystem):
                # Setting pagesize scaling settings
                ConnectionUtils.timeout_reduction = self.loaded_timeout_reduction
                ConnectionUtils.allowed_send_delta = self.loaded_allowed_send_delta
                ConnectionUtils.max_scaling_factor = self.loaded_max_scaling_factor

                # Setting RestClient request settings.
                self.rest_client = RestClient(
                    config_file=config_file,
                    initial_connection_timeout=self.initial_connection_timeout,
                    pref_send_time=self.loaded_pref_send_time,
                    request_timeout=self.loaded_request_timeout,
                    send_retries=self.loaded_send_retries,
                    starting_page_size=self.loaded_starting_page_size,
                    min_page_size=self.loaded_min_page_size,
                    verbose=OPTIONS.verbose
                )
            else:
                ConnectionUtils.timeout_reduction = self.timeout_reduction
                ConnectionUtils.allowed_send_delta = self.allowed_send_delta
                ConnectionUtils.max_scaling_factor = self.max_scaling_factor

                # Setting RestClient request settings.
                self.rest_client = RestClient(
                    config_file=config_file,
                    initial_connection_timeout=self.initial_connection_timeout,
                    pref_send_time=self.pref_send_time,
                    request_timeout=self.request_timeout,
                    send_retries=self.send_retries,
                    starting_page_size=self.starting_page_size,
                    min_page_size=self.min_page_size,
                    verbose=OPTIONS.verbose
                )

            self.api_queries = ApiQueries(self.rest_client)
            if(not self.ignore_setup):
                self.rest_client.login()

        except ValueError as error:
            ExceptionUtils.exception_info(error=error, extra_message="REST-API is not available due Config error")
            # Required to declare variable
            self.rest_client = None
            self.api_queries = None

        # ######################## System, Job and Hypervisor Methods ##################
        try:
            # explicit ahead due dependency
            self.system_methods = SystemMethods(self.influx_client, self.api_queries, OPTIONS.verbose)
        except ValueError as error:
            ExceptionUtils.exception_info(error=error)

        # ### Loaded Systems part 2/2 ### #
        if(OPTIONS.minimumLogs or OPTIONS.loadedSystem):
            given_log_types = self.loaded_joblog_types
        else:
            given_log_types = self.joblog_types

        try:
            auth_rest: Dict[str, Any] = SppUtils.get_cfg_params(param_dict=config_file, param_name="sppServer") # type: ignore
            self.job_log_retention_time = auth_rest.get("jobLog_rentation", self.job_log_retention_time)

            self.job_methods = JobMethods(
                self.influx_client, self.api_queries, self.job_log_retention_time,
                given_log_types, OPTIONS.verbose)
        except ValueError as error:
            ExceptionUtils.exception_info(error=error)

        try:
            # dependen on system methods
            self.protection_methods = ProtectionMethods(self.system_methods, self.influx_client, self.api_queries,
                                                        OPTIONS.verbose)
        except ValueError as error:
            ExceptionUtils.exception_info(error=error)

        # ############################### SSH #####################################
        if(self.ssh and not self.ignore_setup):
            try:
                # set from None to methods once finished
                self.ssh_methods = SshMethods(
                    influx_client=self.influx_client,
                    config_file=config_file,
                    verbose=OPTIONS.verbose)

            except ValueError as error:
                ExceptionUtils.exception_info(
                    error=error,
                    extra_message="SSH-Commands are not available due Config error")
                # Variable needs to be declared
                self.ssh_methods = None
        else:
            # Variable needs to be declared
            self.ssh_methods = None


    def setup_args(self) -> None:
        """This method set up all required parameters and transforms arg groups into individual args.
        """
        # ## call functions based on cmdline parameters

        # Temporary features / Depricated

        if(OPTIONS.minimumLogs):
            ExceptionUtils.error_message(
                "DEPRICATED: using depricated argument '--minumumLogs'. Use to '--loadedSystem' instead.")
        if(OPTIONS.processStats):
            ExceptionUtils.error_message(
                "DEPRICATED: using depricated argument '--minumumLogs'. Use to '--ssh' instead.")

        # ignore setup args
        self.ignore_setup: bool = (
            OPTIONS.create_dashboard or bool(OPTIONS.dashboard_folder_path) or
            OPTIONS.test
                                  )
        if(self.ignore_setup):
            ExceptionUtils.error_message("> WARNING: An option for a utility operation has been specified.  Bypassing normal SPPMON operation.")

        if((OPTIONS.create_dashboard or bool(OPTIONS.dashboard_folder_path)) and not
           (OPTIONS.create_dashboard and bool(OPTIONS.dashboard_folder_path))):
           ExceptionUtils.error_message("> Using --create_dashboard without associated folder path. Aborting.")
           self.exit(ERROR_CODE_CMD_LINE)

        # incremental setup, higher executes all below
        all_args: bool = OPTIONS.all
        daily: bool = OPTIONS.daily or all_args
        hourly: bool = OPTIONS.hourly or daily
        constant: bool = OPTIONS.constant or hourly

        # ######## All Methods #################

        self.sites: bool = OPTIONS.sites or all_args

        # ######## Daily Methods ###############

        self.vms: bool = OPTIONS.vms or daily
        self.job_logs: bool = OPTIONS.jobLogs or daily
        self.sla_stats: bool = OPTIONS.slaStats or daily
        self.vm_stats: bool = OPTIONS.vmStats or daily

        # ######## Hourly Methods ##############

        self.jobs: bool = OPTIONS.jobs or hourly
        self.vadps: bool = OPTIONS.vadps or hourly
        self.storages: bool = OPTIONS.storages or hourly
        # ssh vsnap pools ?

        # ######## Constant Methods ############

        self.ssh: bool = OPTIONS.ssh or constant
        self.cpu: bool = OPTIONS.cpu or constant
        self.spp_catalog: bool = OPTIONS.sppcatalog or constant

    def store_script_metrics(self) -> None:
        """Stores script metrics into influxb. To be called before exit.

        Does not raise any exceptions, skips if influxdb is missing.
        """
        LOGGER.info("Storing script metrics")
        try:
            if(not self.influx_client):
                raise ValueError("no influxClient set up")
            insert_dict: Dict[str, Union[str, int, float, bool]] = {}

            # add version nr, api calls are needed
            insert_dict["sppmon_version"] = VERSION
            if(self.rest_client):
                try:
                    (version_nr, build) = self.rest_client.get_spp_version_build()
                    insert_dict["spp_version"] = version_nr
                    insert_dict["spp_build"] = build
                except ValueError as error:
                    ExceptionUtils.exception_info(error=error, extra_message="could not query SPP version and build.")

            # end total sppmon runtime
            end_counter = time.perf_counter()
            insert_dict['duration'] = int((end_counter-self.start_counter)*1000)

            # add arguments of sppmon
            for (key, value) in vars(OPTIONS).items():
                insert_dict[key] = value

            # save occured errors
            error_count = len(ExceptionUtils.stored_errors)
            if(error_count > 0):
                ExceptionUtils.error_message(f"total of {error_count} exception/s occured")
            insert_dict['errorCount'] = error_count
            # save list as str
            insert_dict['errorMessages'] = str(ExceptionUtils.stored_errors)

            # get end timestamp
            (time_key, time_val) = SppUtils.get_capture_timestamp_sec()
            insert_dict[time_key] = time_val

            # save the metrics
            self.influx_client.insert_dicts_to_buffer(
                table_name="sppmon_metrics",
                list_with_dicts=[insert_dict]
            )
            self.influx_client.flush_insert_buffer()
            LOGGER.info("Stored script metrics sucessfull")
            # + 1 due the "total of x exception/s occured"
            if(error_count + 1 < len(ExceptionUtils.stored_errors)):
                ExceptionUtils.error_message(
                    "A non-critical error occured while storing script metrics. \n\
                    This error can't be saved into the DB, it's only displayed within the logs.")
        except ValueError as error:
            ExceptionUtils.exception_info(
                error=error,
                extra_message="Error when storing sppmon-metrics, skipping this step. Possible insert-buffer data loss")

    def exit(self, error_code: int = False) -> NoReturn:
        """Executes finishing tasks and exits sppmon. To be called every time.

        Executes finishing tasks and displays error messages.
        Specify only error message if something did went wrong.
        Use Error codes specified at top of module.
        Does NOT return.

        Keyword Arguments:
            error {int} -- Errorcode if a error occured. (default: {False})
        """

        # error with the command line arguments
        # dont store runtime here
        if(error_code == ERROR_CODE_CMD_LINE):
            prog_args = []
            prog_args.append(sys.argv[0])
            prog_args.append("--help")
            os.execv(sys.executable, ['python'] + prog_args)
            sys.exit(ERROR_CODE_CMD_LINE) # unreachable?

        script_end_time = SppUtils.get_actual_time_sec()
        LOGGER.debug("Script end time: %d", script_end_time)

        try:
            if(not self.ignore_setup):
                self.store_script_metrics()

                if(self.influx_client):
                    self.influx_client.disconnect()
                if(self.rest_client):
                    self.rest_client.logout()

        except ValueError as error:
            ExceptionUtils.exception_info(error=error, extra_message="Error occured while exiting sppmon")
            error_code = ERROR_CODE

        if(not error_code):
            LOGGER.info("\n\n!!! script completed !!!\n")

        self.remove_pid_file()

        # Both clauses are actually the same, but for clarification, always last due always beeing true for any number
        if(error_code == ERROR_CODE or error_code):
            ExceptionUtils.error_message("Error occured while executing sppmon")

        print(f"check log for details: grep \"PID {os.getpid()}\" {self.log_path} > sppmon.log.{os.getpid()}")
        sys.exit(error_code)

    def main(self):

        LOGGER.info("Starting argument execution")

        if(not self.influx_client):
            ExceptionUtils.error_message("somehow no influx client is present even after init")
            self.exit(ERROR_CODE)

        # ##################### SYSTEM METHODS #######################
        if(self.sites and self.system_methods):
            try:
                self.system_methods.sites()
                self.influx_client.flush_insert_buffer()
            except ValueError as error:
                ExceptionUtils.exception_info(
                    error=error,
                    extra_message="Top-level-error when requesting sites, skipping them all")

        if(self.cpu and self.system_methods):
            try:
                self.system_methods.cpuram()
                self.influx_client.flush_insert_buffer()
            except ValueError as error:
                ExceptionUtils.exception_info(
                    error=error,
                    extra_message="Top-level-error when collecting cpu stats, skipping them all")

        if(self.spp_catalog and self.system_methods):
            try:
                self.system_methods.sppcatalog()
                self.influx_client.flush_insert_buffer()
            except ValueError as error:
                ExceptionUtils.exception_info(
                    error=error,
                    extra_message="Top-level-error when collecting file system stats, skipping them all")

        # ####################### JOB METHODS ########################
        if(self.jobs and self.job_methods):
            # store all jobs grouped by jobID
            try:
                self.job_methods.get_all_jobs()
                self.influx_client.flush_insert_buffer()
            except ValueError as error:
                ExceptionUtils.exception_info(
                    error=error,
                    extra_message="Top-level-error when requesting jobs, skipping them all")

        if(self.job_logs and self.job_methods):
            # store all job logs per job session instance
            try:
                self.job_methods.job_logs()
                self.influx_client.flush_insert_buffer()
            except ValueError as error:
                ExceptionUtils.exception_info(
                    error=error,
                    extra_message="Top-level-error when requesting job logs, skipping them all")

        # ####################### SSH METHODS ########################
        if(self.ssh and self.ssh_methods):
            # execute ssh statements for, VSNAP, VADP, other ssh hosts
             # store all job logs per job session instance
            try:
                self.ssh_methods.ssh()
                self.influx_client.flush_insert_buffer()
            except ValueError as error:
                ExceptionUtils.exception_info(
                    error=error,
                    extra_message="Top-level-error when excecuting ssh commands, skipping them all")

        # ################### HYPERVISOR METHODS #####################
        if(self.vms and self.protection_methods):
            try:
                self.protection_methods.store_vms()
                self.influx_client.flush_insert_buffer()
            except ValueError as error:
                ExceptionUtils.exception_info(
                    error=error,
                    extra_message="Top-level-error when requesting all VMs, skipping them all")

        if(self.sla_stats and self.protection_methods):
            # number of VMs per SLA and sla dumps
            try:
                self.protection_methods.vms_per_sla()
                self.protection_methods.sla_dumps()
                self.influx_client.flush_insert_buffer()
            except ValueError as error:
                ExceptionUtils.exception_info(
                    error=error,
                    extra_message="Top-level-error when requesting and computing VMs per sla, skipping them all")

        if(self.vm_stats and self.protection_methods):
            # retrieve and calculate VM inventory summary
            try:
                self.protection_methods.create_inventory_summary()
                self.influx_client.flush_insert_buffer()
            except ValueError as error:
                ExceptionUtils.exception_info(
                    error=error,
                    extra_message="Top-level-error when creating inventory summary, skipping them all")

        if(self.vadps and self.protection_methods):
            try:
                self.protection_methods.vadps()
                self.influx_client.flush_insert_buffer()
            except ValueError as error:
                ExceptionUtils.exception_info(
                    error=error,
                    extra_message="Top-level-error when requesting vadps, skipping them all")

        if(self.storages and self.protection_methods):
            try:
                self.protection_methods.storages()
                self.influx_client.flush_insert_buffer()
            except ValueError as error:
                ExceptionUtils.exception_info(
                    error=error,
                    extra_message="Top-level-error when collecting storages, skipping them all")

        # ###################### OTHER METHODS #######################

        if(OPTIONS.copy_database):
            try:
                self.influx_client.copy_database(OPTIONS.copy_database)
            except ValueError as error:
                ExceptionUtils.exception_info(
                    error=error,
                    extra_message="Top-level-error when coping database.")

        # ################### NON-SETUP-METHODS #######################

        if(OPTIONS.test):
            try:
                OtherMethods.test_connection(self.influx_client, self.rest_client, self.config_file)
            except ValueError as error:
                ExceptionUtils.exception_info(
                    error=error,
                    extra_message="Top-level-error when testing connection.")

        if(OPTIONS.create_dashboard):
            try:
                if(not OPTIONS.dashboard_folder_path):
                    ExceptionUtils.error_message(
                        "Only use --create_dashboard in combination with --dashboard_folder_path=\"PATH/TO/GRAFANA/FOLDER/\"")
                else:
                    OtherMethods.create_dashboard(
                        dashboard_folder_path=OPTIONS.dashboard_folder_path,
                        database_name=self.influx_client.database.name)
            except ValueError as error:
                ExceptionUtils.exception_info(
                    error=error,
                    extra_message="Top-level-error when creating dashboard")

        self.exit()

if __name__ == "__main__":
    SppMon().main()<|MERGE_RESOLUTION|>--- conflicted
+++ resolved
@@ -47,11 +47,9 @@
  01/22/2021 version 0.10.7 Replaced `transfer_data` by `copy_database` with improvements
  01/28/2021 version 0.11   Copy_database now also creates the database with RP's if missing.
  01/29/2021 version 0.12   Implemented --test function, also disabeling regular setup on certain args
-<<<<<<< HEAD
+ 02/09/2021 version 0.12.1 Hotfix job statistic and --test now also checks for all commands individually
  02/07/2021 version 0.13   Implemented additional Office365 Joblog parsing
-=======
- 02/09/2021 version 0.12.1 Hotfix job statistic and --test now also checks for all commands individually
->>>>>>> f7de94a7
+
 """
 from __future__ import annotations
 import functools
@@ -79,11 +77,7 @@
 from utils.spp_utils import SppUtils
 
 # Version:
-<<<<<<< HEAD
 VERSION = "0.13  (2021/02/07)"
-=======
-VERSION = "0.12.1  (2021/02/09)"
->>>>>>> f7de94a7
 
 # ----------------------------------------------------------------------------
 # command line parameter parsing
